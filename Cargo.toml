--- conflicted
+++ resolved
@@ -1,6 +1,6 @@
 [package]
 name = "signer-proxy"
-version = "1.0.0-rc.1"
+version = "1.0.0-rc.7"
 edition = "2021"
 
 [dependencies]
@@ -23,14 +23,9 @@
 anyhow = "1.0.86"
 tower-http = { version = "0.5.2", features = ["timeout", "trace"] }
 strum = { version = "0.26", features = ["derive"] }
-<<<<<<< HEAD
-aws-config = { version = "1.5.5" }
-aws-sdk-kms = { version = "1.40" }
-=======
 aws-config = "1.5.5"
 aws-sdk-kms = "1.40.0"
 
 [features]
 default = ["mock"]
-mock = ["yubihsm/mockhsm"]
->>>>>>> 381ef16e
+mock = ["yubihsm/mockhsm"]