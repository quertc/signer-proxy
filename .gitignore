/target/
.envrc
.DS_Store
<<<<<<< HEAD
node_modules
=======
node_modules
.yarn
>>>>>>> 381ef16e
<|MERGE_RESOLUTION|>--- conflicted
+++ resolved
@@ -1,9 +1,5 @@
 /target/
 .envrc
 .DS_Store
-<<<<<<< HEAD
 node_modules
-=======
-node_modules
-.yarn
->>>>>>> 381ef16e
+.yarn