use crate::app_types::{AppJson, AppResult};
use crate::jsonrpc::{AddressResponse, JsonRpcReply, JsonRpcRequest};
use crate::shutdown_signal::shutdown_signal;
use crate::signers::common::handle_eth_sign_jsonrpc;
#[cfg(debug_assertions)]
use crate::signers::mock::{add_mock_signers, MOCK_KEYS};
use alloy::{
    network::EthereumWallet,
    primitives::Address,
    signers::local::{
        yubihsm::{
            asymmetric::Algorithm::EcK256, device::SerialNumber, Capability, Client, Connector,
            Credentials, Domain, HttpConfig, UsbConfig,
        },
        YubiSigner,
    },
};
use anyhow::Result as AnyhowResult;
use axum::routing::get;
use axum::{
    debug_handler,
    extract::{Path, State},
    routing::post,
    Router,
};
use serde_json::Value;
use std::time::Duration;
use std::{collections::HashMap, str::FromStr, sync::Arc};
use structopt::StructOpt;
use strum::{EnumString, VariantNames};
use tokio::net::TcpListener;
use tokio::sync::Mutex;
use tower_http::timeout::TimeoutLayer;
use tower_http::trace::TraceLayer;
use tracing::info;

const DEFAULT_USB_TIMEOUT_MS: u64 = 30_000;
const DEFAULT_HTTP_TIMEOUT_MS: u64 = 5000;
const API_TIMEOUT_SECS: u64 = 30;

#[derive(EnumString, VariantNames, Debug)]
#[strum(serialize_all = "kebab_case")]
pub enum YubiMode {
    Usb,
    Http,
    #[cfg(debug_assertions)]
    Mock,
}

#[derive(StructOpt)]
pub struct YubiOpt {
    /// Connection mode (usb or http)
    #[structopt(short, long, possible_values = YubiMode::VARIANTS, case_insensitive = true, default_value = "usb", env = "YUBIHSM_MODE")]
    pub mode: YubiMode,

    /// YubiHSM device serial ID (for USB mode)
    #[structopt(
        short,
        long = "device-serial",
        env = "YUBIHSM_DEVICE_SERIAL_ID",
        required_if("mode", "usb")
    )]
    pub device_serial_id: Option<String>,

    /// YubiHSM HTTP address (for HTTP mode)
    #[structopt(
        long = "addr",
        env = "YUBIHSM_HTTP_ADDRESS",
        required_if("mode", "http")
    )]
    pub http_address: Option<String>,

    /// YubiHSM HTTP port (for HTTP mode)
    #[structopt(long = "port", env = "YUBIHSM_HTTP_PORT", required_if("mode", "http"))]
    pub http_port: Option<u16>,

    /// YubiHSM auth key ID
    #[structopt(short, long = "auth-key", env = "YUBIHSM_AUTH_KEY_ID")]
    pub auth_key_id: u16,

    /// YubiHSM auth key password
    #[structopt(short, long = "pass", env = "YUBIHSM_PASSWORD", hide_env_values = true)]
    pub password: String,

    #[structopt(subcommand)]
    pub cmd: YubiCommand,
}

#[derive(StructOpt)]
pub enum YubiCommand {
    Serve,
    GenerateKey {
        /// Key label
        #[structopt(short, long, default_value)]
        label: String,
        /// The key will be exportable or not
        #[structopt(short, long)]
        exportable: bool,
    },
}

#[derive(Clone)]
pub struct AppState {
    pub connector: Connector,
    pub credentials: Credentials,
    pub signers: Arc<Mutex<HashMap<u16, EthereumWallet>>>,
}

#[debug_handler]
async fn handle_ping() -> &'static str {
    "pong"
}

#[debug_handler]
async fn handle_request(
    Path(key_id): Path<u16>,
    State(state): State<Arc<AppState>>,
    AppJson(payload): AppJson<JsonRpcRequest<Vec<Value>>>,
) -> AppResult<JsonRpcReply<Value>> {
    println!("{:?}", payload);
    let eth_signer = get_signer(state.clone(), key_id).await?;
    handle_eth_sign_jsonrpc(payload, eth_signer).await
}

async fn get_signer(state: Arc<AppState>, key_id: u16) -> AnyhowResult<EthereumWallet> {
    let mut signers = state.signers.lock().await;

    if let Some(signer) = signers.get(&key_id) {
        return Ok(signer.clone());
    }

    let yubi_signer =
        YubiSigner::connect(state.connector.clone(), state.credentials.clone(), key_id)?;
    let eth_signer = EthereumWallet::from(yubi_signer);

    signers.insert(key_id, eth_signer.clone());

    Ok(eth_signer)
}

#[debug_handler]
async fn handle_address_request(
    Path(key_id): Path<u16>,
    State(state): State<Arc<AppState>>,
<<<<<<< HEAD
) -> Result<Json<AddressResponse>, StatusCode> {
    match get_address(state.clone(), key_id).await {
        Ok(address) => Ok(Json(AddressResponse {
            address: address.to_string(),
        })),
        Err(_) => Err(StatusCode::INTERNAL_SERVER_ERROR),
    }
}

async fn get_address(state: Arc<AppState>, key_id: u16) -> AnyhowResult<Address> {
    let yubi_signer =
        YubiSigner::connect(state.connector.clone(), state.credentials.clone(), key_id)?;
=======
) -> AppResult<AddressResponse> {
    let eth_signer = get_signer(state.clone(), key_id).await?;
    let address = eth_signer.default_signer().address().to_string();
>>>>>>> 381ef16e

    Ok(AppJson(AddressResponse { address }))
}

fn generate_new_key(
    connector: Connector,
    credentials: Credentials,
    label: String,
    exportable: bool,
) -> AnyhowResult<(u16, Address)> {
    let client = Client::open(connector.clone(), credentials.clone(), true)?;
    let capabilities = if exportable {
        Capability::SIGN_ECDSA | Capability::EXPORTABLE_UNDER_WRAP
    } else {
        Capability::SIGN_ECDSA
    };
    let id = client.generate_asymmetric_key(
        0,
        label.as_str().into(),
        Domain::all(),
        capabilities,
        EcK256,
    )?;
    let signer = YubiSigner::connect(connector, credentials, id)?;

    Ok((id, signer.address()))
}

fn create_connector(opt: &YubiOpt) -> Connector {
    match opt.mode {
        YubiMode::Usb => {
            let serial = SerialNumber::from_str(
                opt.device_serial_id
                    .as_ref()
                    .expect("USB mode requires a device serial ID"),
            )
            .unwrap();
            Connector::usb(&UsbConfig {
                serial: Some(serial),
                timeout_ms: DEFAULT_USB_TIMEOUT_MS,
            })
        }
        YubiMode::Http => {
            let addr = opt
                .http_address
                .as_ref()
                .expect("HTTP mode requires an address")
                .clone();
            let port = *opt.http_port.as_ref().expect("HTTP mode requires a port");
            Connector::http(&HttpConfig {
                addr,
                port,
                timeout_ms: DEFAULT_HTTP_TIMEOUT_MS,
            })
        }
        #[cfg(debug_assertions)]
        YubiMode::Mock => Connector::mockhsm(),
    }
}

pub async fn handle_yubihsm(opt: YubiOpt) {
    let connector = create_connector(&opt);
    #[cfg(not(debug_assertions))]
    let credentials = Credentials::from_password(opt.auth_key_id, opt.password.as_bytes());
    #[cfg(debug_assertions)]
    let credentials = Credentials::from_password(1, "password".as_bytes());

    match opt.cmd {
        YubiCommand::Serve => {
            let shared_state = Arc::new(AppState {
                connector,
                credentials,
                signers: Arc::new(Mutex::new(HashMap::new())),
            });

            #[cfg(debug_assertions)]
            add_mock_signers(
                shared_state.clone(),
                MOCK_KEYS
                    .iter()
                    .map(|&(key_id, private_key, address)| {
                        (key_id, private_key, address.to_string())
                    })
                    .collect(),
            )
            .await
            .unwrap();

            let app = Router::new()
                .route("/ping", get(handle_ping))
                .route("/key/:key_id", post(handle_request))
                .route("/key/:key_id/address", get(handle_address_request))
                .with_state(shared_state)
                .layer((
                    TraceLayer::new_for_http(),
                    TimeoutLayer::new(Duration::from_secs(API_TIMEOUT_SECS)),
                ));

            let listener = TcpListener::bind("0.0.0.0:4000").await.unwrap();
            info!("listening on {}", listener.local_addr().unwrap());
            axum::serve(listener, app)
                .with_graceful_shutdown(shutdown_signal())
                .await
                .unwrap();
        }
        YubiCommand::GenerateKey { label, exportable } => {
            let (id, address) =
                generate_new_key(connector, credentials, label, exportable).unwrap();

            println!("Key ID: {}", id);
            println!("Address: {}", address);
        }
    }
}<|MERGE_RESOLUTION|>--- conflicted
+++ resolved
@@ -142,24 +142,9 @@
 async fn handle_address_request(
     Path(key_id): Path<u16>,
     State(state): State<Arc<AppState>>,
-<<<<<<< HEAD
-) -> Result<Json<AddressResponse>, StatusCode> {
-    match get_address(state.clone(), key_id).await {
-        Ok(address) => Ok(Json(AddressResponse {
-            address: address.to_string(),
-        })),
-        Err(_) => Err(StatusCode::INTERNAL_SERVER_ERROR),
-    }
-}
-
-async fn get_address(state: Arc<AppState>, key_id: u16) -> AnyhowResult<Address> {
-    let yubi_signer =
-        YubiSigner::connect(state.connector.clone(), state.credentials.clone(), key_id)?;
-=======
 ) -> AppResult<AddressResponse> {
     let eth_signer = get_signer(state.clone(), key_id).await?;
     let address = eth_signer.default_signer().address().to_string();
->>>>>>> 381ef16e
 
     Ok(AppJson(AddressResponse { address }))
 }
